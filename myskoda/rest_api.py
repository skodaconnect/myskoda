"""Contains API representation for the MySkoda REST API."""

import logging

from aiohttp import ClientSession
from pydantic.error_wrappers import ValidationError

from .auth.authorization import Authorization
from .const import BASE_URL_SKODA
from .models.air_conditioning import AirConditioning
from .models.charging import ChargeMode, Charging
from .models.driving_range import DrivingRange
from .models.health import Health
from .models.info import Info
from .models.maintenance import Maintenance
from .models.position import Positions, PositionType
from .models.status import Status
from .models.trip_statistics import TripStatistics
from .models.user import User

_LOGGER = logging.getLogger(__name__)


class RestApi:
    """API hub class that can perform all calls to the MySkoda API."""

    session: ClientSession
    authorization: Authorization

    def __init__(self, session: ClientSession, authorization: Authorization) -> None:  # noqa: D107
        self.session = session
        self.authorization = authorization

    async def get_info(self, vin: str) -> Info:
        """Retrieve the basic vehicle information for the specified vehicle."""
        async with self.session.get(
            f"{BASE_URL_SKODA}/api/v2/garage/vehicles/{vin}?connectivityGenerations=MOD1&connectivityGenerations=MOD2&connectivityGenerations=MOD3&connectivityGenerations=MOD4",
            headers=await self._headers(),
        ) as response:
            response_text = await response.text()
            try:
                return Info.parse_raw(response_text)
            except ValidationError:
                _LOGGER.debug(f"Validation failed for VIN {vin} (info): {response_text}")
                raise

    async def get_charging(self, vin: str) -> Charging:
        """Retrieve information related to charging for the specified vehicle."""
        async with self.session.get(
            f"{BASE_URL_SKODA}/api/v1/charging/{vin}", headers=await self._headers()
        ) as response:
            response_text = await response.text()
<<<<<<< HEAD
            try:
                return Charging.parse_raw(response_text)
            except ValidationError:
                _LOGGER.debug(f"Validation failed for VIN {vin} (charging): {response_text}")
                raise
=======
            _LOGGER.debug(f"vin {vin}: received charging info: {response_text}")
            return Charging.parse_raw(response_text)
>>>>>>> 2cc3987f

    async def get_status(self, vin: str) -> Status:
        """Retrieve the current status for the specified vehicle."""
        async with self.session.get(
            f"{BASE_URL_SKODA}/api/v2/vehicle-status/{vin}",
            headers=await self._headers(),
        ) as response:
            response_text = await response.text()
            try:
                return Status.parse_raw(response_text)
            except ValidationError:
                _LOGGER.debug(f"Validation failed for VIN {vin} (vehicle-status): {response_text}")
                raise

    async def get_air_conditioning(self, vin: str) -> AirConditioning:
        """Retrieve the current air conditioning status for the specified vehicle."""
        async with self.session.get(
            f"{BASE_URL_SKODA}/api/v2/air-conditioning/{vin}",
            headers=await self._headers(),
        ) as response:
            response_text = await response.text()
            try:
                return AirConditioning.parse_raw(response_text)
            except ValidationError:
                _LOGGER.debug(f"Validation failed for VIN {vin} (ac): {response_text}")
                raise

    async def get_positions(self, vin: str) -> Positions:
        """Retrieve the current position for the specified vehicle."""
        async with self.session.get(
            f"{BASE_URL_SKODA}/api/v1/maps/positions?vin={vin}",
            headers=await self._headers(),
        ) as response:
            response_text = await response.text()
            try:
                return Positions.parse_raw(response_text)
            except ValidationError:
                _LOGGER.debug(f"Validation failed for {vin} (positions): {response_text}")
                raise

    async def get_driving_range(self, vin: str) -> DrivingRange:
        """Retrieve estimated driving range for combustion vehicles."""
        async with self.session.get(
            f"{BASE_URL_SKODA}/api/v2/vehicle-status/{vin}/driving-range",
            headers=await self._headers(),
        ) as response:
            response_text = await response.text()
            try:
                return DrivingRange.parse_raw(response_text)
            except ValidationError:
                _LOGGER.debug(f"Validation failed for {vin} (driving-range) : {response_text}")
                raise

    async def get_trip_statistics(self, vin: str) -> TripStatistics:
        """Retrieve statistics about past trips."""
        async with self.session.get(
            f"{BASE_URL_SKODA}/api/v1/trip-statistics/{vin}?offsetType=week&offset=0&timezone=Europe%2FBerlin",
            headers=await self._headers(),
        ) as response:
            response_text = await response.text()
            try:
                return TripStatistics.parse_raw(response_text)
            except ValidationError:
                _LOGGER.debug(f"Validation failed for vin {vin} (trip-statistics): {response_text}")
                raise

    async def get_maintenance(self, vin: str) -> Maintenance:
        """Retrieve maintenance report."""
        async with self.session.get(
            f"{BASE_URL_SKODA}/api/v3/vehicle-maintenance/vehicles/{vin}",
            headers=await self._headers(),
        ) as response:
            response_text = await response.text()
            try:
                return Maintenance.parse_raw(response_text)
            except ValidationError:
                _LOGGER.debug(
                    f"Validation failed for vin {vin} (vehicle-maintenance): {response_text}"
                )
                raise

    async def get_health(self, vin: str) -> Health:
        """Retrieve health information for the specified vehicle."""
        async with self.session.get(
            f"{BASE_URL_SKODA}/api/v1/vehicle-health-report/warning-lights/{vin}",
            headers=await self._headers(),
        ) as response:
            response_text = await response.text()
            try:
                return Health.parse_raw(response_text)
            except ValidationError:
                _LOGGER.debug(
                    f"Validation failed for vin {vin} (vehicle-health-report) : {response_text}"
                )
                raise

    async def get_user(self) -> User:
        """Retrieve user information about logged in user."""
        async with self.session.get(
            f"{BASE_URL_SKODA}/api/v1/users",
            headers=await self._headers(),
        ) as response:
            response_text = await response.text()
            try:
                return User.parse_raw(response_text)
            except ValidationError:
                _LOGGER.debug(f"Validation failed (user): {response_text}")
                raise

    async def list_vehicles(self) -> list[str]:
        """List all vehicles by their vins."""
        async with self.session.get(
            f"{BASE_URL_SKODA}/api/v2/garage?connectivityGenerations=MOD1&connectivityGenerations=MOD2&connectivityGenerations=MOD3&connectivityGenerations=MOD4",
            headers=await self._headers(),
        ) as response:
            json = await response.json()
            return [vehicle["vin"] for vehicle in json["vehicles"]]

    async def _headers(self) -> dict[str, str]:
        return {"authorization": f"Bearer {await self.authorization.get_access_token()}"}

    async def stop_air_conditioning(self, vin: str) -> None:
        """Stop the air conditioning."""
        _LOGGER.debug("Stopping air conditioning for vehicle %s", vin)
        async with self.session.post(
            f"{BASE_URL_SKODA}/api/v2/air-conditioning/{vin}/stop",
            headers=await self._headers(),
        ) as response:
            await response.text()

    async def start_air_conditioning(self, vin: str, temperature: float) -> None:
        """Start the air conditioning."""
        _LOGGER.debug(
            "Starting air conditioning for vehicle %s with temperature %s",
            vin,
            str(temperature),
        )
        json_data = {
            "heaterSource": "ELECTRIC",
            "targetTemperature": {
                "temperatureValue": str(temperature),
                "unitInCar": "CELSIUS",
            },
        }
        async with self.session.post(
            f"{BASE_URL_SKODA}/api/v2/air-conditioning/{vin}/start",
            headers=await self._headers(),
            json=json_data,
        ) as response:
            await response.text()

    async def set_target_temperature(self, vin: str, temperature: float) -> None:
        """Set the air conditioning's target temperature in °C."""
        _LOGGER.debug("Setting target temperature for vehicle %s to %s", vin, str(temperature))
        json_data = {"temperatureValue": str(temperature), "unitInCar": "CELSIUS"}
        async with self.session.post(
            f"{BASE_URL_SKODA}/api/v2/air-conditioning/{vin}/settings/target-temperature",
            headers=await self._headers(),
            json=json_data,
        ) as response:
            await response.text()

    async def start_window_heating(self, vin: str) -> None:
        """Start heating both the front and rear window."""
        _LOGGER.debug("Starting window heating for vehicle %s", vin)
        async with self.session.post(
            f"{BASE_URL_SKODA}/api/v2/air-conditioning/{vin}/start-window-heating",
            headers=await self._headers(),
        ) as response:
            await response.text()

    async def stop_window_heating(self, vin: str) -> None:
        """Stop heating both the front and rear window."""
        _LOGGER.debug("Stopping window heating for vehicle %s", vin)
        async with self.session.post(
            f"{BASE_URL_SKODA}/api/v2/air-conditioning/{vin}/stop-window-heating",
            headers=await self._headers(),
        ) as response:
            await response.text()

    async def set_charge_limit(self, vin: str, limit: int) -> None:
        """Set the maximum charge limit in percent."""
        _LOGGER.debug("Setting charge limit for vehicle %s to %d", vin, limit)
        json_data = {"targetSOCInPercent": limit}
        async with self.session.put(
            f"{BASE_URL_SKODA}/api/v1/charging/{vin}/set-charge-limit",
            headers=await self._headers(),
            json=json_data,
        ) as response:
            await response.text()

    # TODO @dvx76: Maybe refactor for FBT001
    async def set_battery_care_mode(self, vin: str, enabled: bool) -> None:
        """Enable or disable the battery care mode."""
        _LOGGER.debug("Setting battery care mode for vehicle %s to %r", vin, enabled)
        json_data = {"chargingCareMode": "ACTIVATED" if enabled else "DEACTIVATED"}
        async with self.session.put(
            f"{BASE_URL_SKODA}/api/v1/charging/{vin}/set-care-mode",
            headers=await self._headers(),
            json=json_data,
        ) as response:
            await response.text()

    # TODO @dvx76: Maybe refactor for FBT001
    async def set_reduced_current_limit(self, vin: str, reduced: bool) -> None:
        """Enable reducing the current limit by which the car is charged."""
        _LOGGER.debug("Setting reduced charging for vehicle %s to %r", vin, reduced)
        json_data = {"chargingCurrent": "REDUCED" if reduced else "MAXIMUM"}
        async with self.session.put(
            f"{BASE_URL_SKODA}/api/v1/charging/{vin}/set-charging-current",
            headers=await self._headers(),
            json=json_data,
        ) as response:
            await response.text()

    async def start_charging(self, vin: str) -> None:
        """Start charging the car."""
        _LOGGER.debug("Starting charging for vehicle %s", vin)
        async with self.session.post(
            f"{BASE_URL_SKODA}/api/v1/charging/{vin}/start",
            headers=await self._headers(),
        ) as response:
            await response.text()

    async def stop_charging(self, vin: str) -> None:
        """Stop charging the car."""
        _LOGGER.debug("Stopping charging of vehicle %s", vin)
        async with self.session.post(
            f"{BASE_URL_SKODA}/api/v1/charging/{vin}/stop",
            headers=await self._headers(),
        ) as response:
            await response.text()

    async def wakeup(self, vin: str) -> None:
        """Wake the vehicle up. Can be called maximum three times a day."""
        _LOGGER.debug("Waking up vehicle %s", vin)
        async with self.session.post(
            f"{BASE_URL_SKODA}/api/v1/vehicle-wakeup/{vin}?applyRequestLimiter=true",
            headers=await self._headers(),
        ) as response:
            await response.text()

    async def set_charge_mode(self, vin: str, mode: ChargeMode) -> None:
        """Wake the vehicle up. Can be called maximum three times a day."""
        _LOGGER.debug("Changing charging mode of vehicle %s to %s", vin, mode)
        json_data = {"chargeMode": mode.value}
        async with self.session.post(
            f"{BASE_URL_SKODA}/api/v1/charging/{vin}/set-charge-mode",
            headers=await self._headers(),
            json=json_data,
        ) as response:
            await response.text()

    # TODO @dvx76: Maybe refactor for FBT001
    async def honk_flash(
        self,
        vin: str,
        honk: bool = False,  # noqa:FBT002
    ) -> None:
        """Honk and/or flash."""
        positions = await self.get_positions(vin)
        position = next(pos for pos in positions.positions if pos.type == PositionType.VEHICLE)
        json_data = {
            "mode": "HONK_AND_FLASH" if honk else "FLASH",
            "vehiclePosition": {
                "lat": position.gps_coordinates.latitude,
                "lng": position.gps_coordinates.longitude,
            },
        }
        async with self.session.post(
            f"{BASE_URL_SKODA}/api/v1/vehicle-access/{vin}/honk-and-flash",
            headers=await self._headers(),
            json=json_data,
        ) as response:
            await response.text()<|MERGE_RESOLUTION|>--- conflicted
+++ resolved
@@ -50,16 +50,11 @@
             f"{BASE_URL_SKODA}/api/v1/charging/{vin}", headers=await self._headers()
         ) as response:
             response_text = await response.text()
-<<<<<<< HEAD
             try:
                 return Charging.parse_raw(response_text)
             except ValidationError:
                 _LOGGER.debug(f"Validation failed for VIN {vin} (charging): {response_text}")
                 raise
-=======
-            _LOGGER.debug(f"vin {vin}: received charging info: {response_text}")
-            return Charging.parse_raw(response_text)
->>>>>>> 2cc3987f
 
     async def get_status(self, vin: str) -> Status:
         """Retrieve the current status for the specified vehicle."""
