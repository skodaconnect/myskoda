"""CLI to test all API functions and models.

Execute with:
poetry run python3 -m myskoda.cli
"""

from logging import DEBUG, INFO
from sys import platform as sys_platform
from sys import version_info as sys_version_info

import asyncclick as click
import coloredlogs
from aiohttp import ClientSession
from asyncclick.core import Context

from myskoda import TRACE_CONFIG, MySkoda
from myskoda.cli.gen_fixtures import gen_fixtures
from myskoda.cli.mqtt import subscribe, wait_for_operation
from myskoda.cli.operations import (
<<<<<<< HEAD
=======
    flash,
>>>>>>> 9aeea328
    honk_flash,
    lock,
    set_charge_limit,
    set_reduced_current_limit,
    set_target_temperature,
    start_air_conditioning,
    start_auxiliary_heating,
    start_window_heating,
    stop_air_conditioning,
    stop_auxiliary_heating,
    stop_window_heating,
    unlock,
    wakeup,
)
from myskoda.cli.requests import (
    air_conditioning,
    auth,
    charging,
    driving_range,
    garage,
    health,
    info,
    list_vehicles,
    maintenance,
    positions,
    status,
    trip_statistics,
    user,
    verify_spin,
)
from myskoda.cli.utils import Format, print_json, print_yaml

if sys_platform.lower().startswith("win") and sys_version_info >= (3, 8):
    # Check if we're on windows, if so, tune asyncio to work there as well (https://github.com/skodaconnect/myskoda/issues/77)
    import asyncio

    try:
        from asyncio import WindowsSelectorEventLoopPolicy  # type: ignore[unknown-import]
    except ImportError:
        pass  # Can't assign a policy which doesn't exist.
    else:
        if not isinstance(asyncio.get_event_loop_policy(), WindowsSelectorEventLoopPolicy):
            asyncio.set_event_loop_policy(WindowsSelectorEventLoopPolicy())


@click.group()
@click.version_option()
@click.option("username", "--user", help="Username used for login.", required=True)
@click.option("password", "--password", help="Password used for login.", required=True)
@click.option("verbose", "--verbose", help="Enable verbose logging.", is_flag=True)
@click.option(
    "output_format",
    "--format",
    help="Select the output format. JSON or YAML.",
    type=click.Choice(Format),  # pyright: ignore [reportArgumentType]
    default=Format.YAML,
)
@click.option("trace", "--trace", help="Enable tracing of HTTP requests.", is_flag=True)
@click.option("disable_mqtt", "--disable-mqtt", help="Do not connect to MQTT.", is_flag=True)
@click.pass_context
async def cli(  # noqa: PLR0913
    ctx: Context,
    username: str,
    password: str,
    verbose: bool,
    output_format: Format,
    trace: bool,
    disable_mqtt: bool,
) -> None:
    """Interact with the MySkoda API."""
    coloredlogs.install(level=DEBUG if verbose else INFO)
    ctx.ensure_object(dict)
    ctx.obj["username"] = username
    ctx.obj["password"] = password
    if output_format == Format.JSON:
        ctx.obj["print"] = print_json
    elif output_format == Format.YAML:
        ctx.obj["print"] = print_yaml

    ctx.obj["mqtt_disabled"] = disable_mqtt

    trace_configs = []
    if trace:
        trace_configs.append(TRACE_CONFIG)

    session = ClientSession(trace_configs=trace_configs)
    myskoda = MySkoda(session, mqtt_enabled=False)
    await myskoda.connect(username, password)

    ctx.obj["myskoda"] = myskoda
    ctx.obj["session"] = session


@cli.result_callback()
@click.pass_context
async def disconnect(  # noqa: PLR0913
    ctx: Context,
    result: None,  # noqa: ARG001
    username: str,  # noqa: ARG001
    password: str,  # noqa: ARG001
    verbose: bool,  # noqa: ARG001
    output_format: Format,  # noqa: ARG001
    trace: bool,  # noqa: ARG001
    disable_mqtt: bool,  # noqa: ARG001
) -> None:
    myskoda: MySkoda = ctx.obj["myskoda"]
    session: ClientSession = ctx.obj["session"]

    await myskoda.disconnect()
    await session.close()


cli.add_command(list_vehicles)
cli.add_command(info)
cli.add_command(status)
cli.add_command(air_conditioning)
cli.add_command(positions)
cli.add_command(health)
cli.add_command(charging)
cli.add_command(maintenance)
cli.add_command(driving_range)
cli.add_command(user)
cli.add_command(trip_statistics)
cli.add_command(garage)
cli.add_command(auth)
cli.add_command(start_air_conditioning)
cli.add_command(stop_air_conditioning)
cli.add_command(start_auxiliary_heating)
cli.add_command(stop_auxiliary_heating)
cli.add_command(set_target_temperature)
cli.add_command(start_window_heating)
cli.add_command(stop_window_heating)
cli.add_command(set_charge_limit)
cli.add_command(set_reduced_current_limit)
cli.add_command(wakeup)
cli.add_command(wait_for_operation)
cli.add_command(subscribe)
cli.add_command(gen_fixtures)
cli.add_command(lock)
cli.add_command(unlock)
cli.add_command(honk_flash)
cli.add_command(flash)
cli.add_command(verify_spin)

if __name__ == "__main__":
    cli()<|MERGE_RESOLUTION|>--- conflicted
+++ resolved
@@ -17,10 +17,7 @@
 from myskoda.cli.gen_fixtures import gen_fixtures
 from myskoda.cli.mqtt import subscribe, wait_for_operation
 from myskoda.cli.operations import (
-<<<<<<< HEAD
-=======
     flash,
->>>>>>> 9aeea328
     honk_flash,
     lock,
     set_charge_limit,
